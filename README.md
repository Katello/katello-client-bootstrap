# Foreman Bootstrap Script
bootstrap Script for migrating existing running systems to Foreman with the Katello plugin

# Overview

* The goal is to take a RHEL client and get it registered to Foreman
This script can take a system that is registered to Spacewalk, Satellite 5, Red Hat
Network Classic and get it registered to Foreman & Katello.

# What does the Script do?

* Identify which systems management platform is the system registered to (Classic/Sat5 or None)  then perform the following

## Red Hat Classic & Satellite 5

* Installing subscription-manager and its pre-reqs (updated yum & openssl)
* Make an API call to Katello to create the Foreman Host associated with the user specified Org/Location
* Install the Katello consumer RPM
* Running rhn-migrate-classic-to-rhsm (with the user provided activation key) to get product certs on a system
* registering the system to Foreman
* Configuring the system with a proper Puppet configuration pointing at Foreman
* Removing/disabling old RHN Classic packages/daemons (rhnsd, osad, etc)

## System not registered to any Red Hat Systems Management Platform:

* Make an API call to Foreman to create the Foreman Host associated with the user specified Org/Location
* Install the Katello consumer RPM
* Running subscription-manager (with the user provided activation key) to register the system.
* Configuring the system with a proper Puppet configuration pointing at Foreman
* Removing/disabling old RHN Classic packages/daemons (rhnsd, osad, etc)

# Assumptions

* The script will use only components that are present on all RHEL
  installations. We will not install additional packages, other than
  those explicitly required for Katello management, on the client
  system.  (i.e., I could have used the python-requests module to make the
  API calls a lot more pleasant, but I couldn't justify the dependencies)
* The system in question has python.
* The administrator can approve Puppet certificates if using Puppet.
  Alternatively, autosigning can be enabled for the system in question.  (And be careful, auto-signing isn't one of those things you'd leave enabled forever)
* The Foreman instance is properly prepared and is able to provision systems,
  especially the following is true:
  * The activation key provides access to a Content View
    which provides Puppet and other client side tooling.
  * The domain of the system is known to Foreman.
  * If not using the `--skip foreman` option, the hostgroup has the "Host Group" and "Operating System" tabs filled out completely. Otherwise, when boostrap runs to create the host, required information will be missing and the API call with fail.

# Dependencies

* Python2 >= 2.5 or 2.4 with python-simplejson installed
* subscription-manager (if the machine has no previous subscription)
* subscription-manager-migration >= 1.14.2 (if the machine is subscribed to Satellite 5 or Red Hat Classic)

# User required inputs

* Hostname of Foreman and/or Capsule host
* username of user with privileges to add new hosts on Foreman via the API
* password of the aforementioned user.
* Location and Organization that the system is to be associated with.
* hostgroup that the client is to be associated with.
* An Activation Key that provides a content view with access to Puppet and other tools

# Permissions

The script requires certain permissions to work properly. These heavily depend on the amount of enabled features.

By default you will need the following permissions:

* View organizations
* View locations
* View domains
* View subnets
* View hostgroups
* View hosts
* View architectures
* View partitiontables
* View operatingsystems
* Create hosts

These can be easily achieved by giving the user the 'Viewer' and 'Edit hosts' roles. Please note that the 'Edit hosts' role also allows to edit and delete hosts (see below), so it might be too permissive, depending on the environment.

When using the `--remove` or `--force` options, the following additional permissions are needed:

* Delete hosts
* Edit hosts

When using the `--add-domain` option, the following additional permission is needed:

* Create domains

When using the `--skip-foreman` option, no user account in Foreman is needed at all.

When using the `--legacy-purge` option, a user account on the legacy environment (RHN/Satellite5) is required. The user needs to be an admin of the system in the legacy environment by having any of the following roles:

* organization administrator
* system group administrator for a system group that the system is a member of
* granted permissions to the system explicitly via Users-> account-> 'Systems Administered by this User'

# Usages:

### Registering a system to Foreman + Katello

This is one of the most standard workflows with bootstrap.py. This sets up the system for content / configuration (via Puppet) & provisioning.
~~~
# ./bootstrap.py -l admin \
    -s foreman.example.com \
    -o "Red Hat" \
    -L RDU \
    -g "RHEL7/Crash" \
    -a ak-Reg_To_Crash
~~~

### Registering a system omitting Puppet setup.

There are times where you wish to not install Puppet, perhaps you have a differing or existing configuration management system.

~~~
# ./bootstrap.py -l admin \
    -s foreman.example.com \
    -o "Red Hat" \
    -L RDU \
    -g "RHEL7/Crash" \
    -a ak-Reg_To_Crash \
    --skip-puppet
~~~

### Registering a system to Foreman + Katello, for content only.

This usage leverages the `--skip-foreman` switch, which does not require username/password authentication.

**NOTES**

 - the `--skip-foreman` switch implies `--skip-puppet`
 - When using `--skip-foreman`, it is expected that the organization specified  (via `--organization|-o`) is specified via **LABEL**, not **NAME**.

~~~
# ./bootstrap.py -s foreman.example.com \
    -a ak_Reg_To_Dev_EL7 \
    -o "Red_Hat" \
    --skip-foreman
~~~


### Migrating a system from Red Hat Network (RHN) or Satellite 5 to Foreman

bootstrap.py detects the presence of `/etc/syconfig/rhn/systemid` and a valid connection to RHN/Satellite 5 as an indicator that the system is registered to a legacy platform. In these use-cases, bootstrap will call `rhn-classic-migrate-to-rhsm` to ensure the system is migrated properly from RHN or Satellite 5.

By default, bootstrap.py does not delete the system's profile from the legacy platform. This is done to keep the systems record for audit/accounting reasons. If it is desired to remove the legacy profile from RHN/Satellite 5, the `--legacy-purge` switch can be used.

**NOTES**:

- The `--legacy-purge` switch requires a user account on RHN/Satellite 5 with permissions to remove the systems in question.
- The `--legacy-login` and `--legacy-password` options allow the correct RHN/Satellite 5 username/password to be provided to bootstrap.py.
- bootstrap.py will prompt the user for the Legacy Password if not provided via CLI parameter.


~~~
# ./bootstrap.py -l admin \
    -s foreman.example.com \
    -o "Red Hat" \
    -L RDU \
    -g "RHEL7/Crash" \
    -a ak-Reg_To_Crash \
    --legacy-purge \
    --legacy-login rhn-user
~~~
### Migrating a system from one Foreman + Katello installation to another.

There are times where it is necessary to migrate clients from one Foreman + Katello installation to another. For instance, in lieu of upgrading an older Foreman + Katello installation, you choose to build a new installation in parallel. bootstrap.py can then be used to migrate clients from one Foreman + Katello installation to another. Simply provide the `--force` option, and bootstrap.py will remove the previous `katello-ca-consumer-*` package (from the old system), and will install the `katello-ca-consumer-*` package (from the new system), and continue registration as usual.

### Enabling additional repositories at registration time.

It is recommended to set which repositories that you want enabled on your activation keys via the UI or via `hammer activation-key product-content`. However, older versions of `subscription-manager` (versions < 1.10) do not support product content overrides. The `--enablerepos` switch accepts a comma separated lists of repositories that are passed to `subscription-manager` that will be enabled at registration time.

~~~
# ./bootstrap.py -l admin \
    -s foreman.example.com \
    -o "Red Hat" \
    -L RDU \
    -g "RHEL7/Crash" \
    -a ak-Reg_To_Crash \
    --enablerepos=rhel-7-server-extras-rpms,rhel-7-server-optional-rpms
~~~

### Creating a domain for a host at registration time.

To create a host record, the DNS domain of a host needs to exist  (in Foreman) prior to running bootstrap.py. If the domain does not exist, it can be added via the `--add-domain` switch.

~~~
# hostname
client.linux.example.com

# ./bootstrap.py -l admin \
    -s foreman.example.com \
    -o "Red Hat" \
    -L RDU \
    -g "RHEL7/Crash" \
    -a ak-Reg_To_Crash

[NOTIFICATION], [2016-12-05 09:15:29],
[Domain linux.example.com doesn't exist in Foreman, consider using the --add-domain option.]
~~~

Run the script again including the `--add-domain` option

~~~
#./bootstrap.py -l admin \
    -s foreman.example.com \
    -o "Red Hat" \
    -L RDU \
    -g "RHEL7/Crash" \
    -a ak-Reg_To_Crash \
    --add-domain

[RUNNING], [2016-12-05 09:19:10], [Calling Foreman API to create domain
linux.example.com associated with the org & location]
[RUNNING], [2016-12-05 09:19:10], [Calling Foreman API to create a host entry
associated with the group & org]
[SUCCESS], [2016-12-05 09:19:10], [Successfully created host
client.linux.example.com], completed successfully.
~~~

### Enabling Remote Execution

bootstrap.py now includes the `--rex` & `--rex-user` features which allow the administrator to deploy the required SSH keys.

~~~

# ./bootstrap.py -l admin \
    -s foreman.example.com \
    -o "Red Hat" \
    -L RDU \
    -g "RHEL7/Crash" \
    -a ak-Reg_To_Crash \
    --rex \
    --rex-user root

[SUCCESS], [2016-12-02 06:37:09], [/usr/bin/yum -y remove rhn-setup rhn-client-tools yum-rhn-plugin rhnsd rhn-check rhnlib spacewalk-abrt spacewalk-oscap osad 'rh-*-rhui-client'], completed successfully.

[NOTIFICATION], [2016-12-02 06:37:09], [Foreman's SSH key was added to /root/.ssh/authorized_keys]
Key was added successfully.
~~~

Check the **root** users authorized key file.

~~~
cat ~/.ssh/authorized_keys
ssh-rsa AAAAB3Nz.... foreman-proxy@foreman.example.com
~~~

### Skipping particular steps:

Sometimes, you may want to skip certain steps of the bootstrapping process. the `--skip` switch provides this. It currently has the following parameters

* `foreman` - Skips any Foreman setup steps. (equivalent to the `--skip-foreman` option)
* `puppet` - Does not install puppet (equivalent to the `--skip-puppet` option)
* `migration` - Skips RHN/Spacewalk registration detection. This option prevents `rhn-classic-migrate-to-rhsm` from timing out and failing on RHN/Spacewalk systems that aren't available.
* `prereq-update` - Skips update of `yum`, `openssl` and `python`
* `katello-agent` - Does not install the `katello-agent` package
* `remove-obsolete-packages` - Does not remove the Classic/RHN/Spacewalk/RHUI packages.  (equivalent to `--no-remove-obsolete-packages`)
* `puppet-enable` - Does not enable and start the puppet daemon on the client. 

**Note:** it is strongly preferred to use the `--skip` option in lieu of the individual `--skip-foreman`, `--skip-puppet`, and `--no-remove-obsolete-packages` options.

~~~
# ./bootstrap.py -l admin \
    -s foreman.example.com \
    -o "Red Hat" \
    -L RDU \
    -g "RHEL7/Crash" \
    -a ak-Reg_To_Crash \
    --skip prereq-update --skip migration
~~~

### Providing an arbitrary Fully Qualified Domain Name.

Many users have either hostnames that are short (`hostname -f` or python's `socket.getfqdn` returns a hostname that isn't an FQDN) or non-RFC compliant (containing a character such as an underscore `-` which fails Foreman's hostname validation.

In many cases, the user cannot update his/her system to provide a FQDN. bootstrap.py provides the `--fqdn` which allows the user to specify the FQDN that will be reported to Foreman

**Prerequisites**

The user needs to set to **False** the `create_new_host_when_facts_are_uploaded` and ` create_new_host_when_report_is_uploaded` options. If these options are not set, a host entry will be created based upon the facts provided by facter.  This can be done with hammer.

~~~
hammer settings set \
  --name  create_new_host_when_facts_are_uploaded \
  --value false
hammer settings set \
  --name  create_new_host_when_report_is_uploaded \
  --value false
~~~

Example Usage
~~~
# hostname -f
node-100

# python -c 'import socket; print socket.getfqdn()'
node-100

# ./bootstrap.py -l admin \
    -s foreman.example.com \
    -o "Red Hat" \
    -L RDU \
    -g "RHEL7/Crash" \
    -a ak-Reg_To_Crash \
    --fqdn node-100.example.com
~~~

### Changing the method bootstrap uses to download the katello-ca-consumer RPM

By default, the bootstrap script uses HTTP to download the `katello-ca-consumer` RPM. In some environments, it is desired to only allow HTTPS between the client and Foreman. the `--download-method` option can be used to change the download method that bootstrap uses from HTTP to HTTPS.

~~~
./bootstrap.py -l admin \
    -s foreman.example.com \
    -o "Red Hat" \
    -L RDU \
    -g "RHEL7/Crash" \
    -a ak-Reg_To_Crash \
    --download-method https
~~~

### Providing the IP address to Foreman

Foreman requires the IP address of the machine to perform remote execution or re-deploy the machine using kickstart.

On machines with multiple interfaces or multiple addresses on one interface, it might be needed to override the auto-detection of the address and provide a specific address to Foreman.

~~~
./bootstrap.py -l admin \
    -s foreman.example.com \
    -o "Red Hat" \
    -L RDU \
    -g "RHEL7/Crash" \
    -a ak-Reg_To_Crash \
    --ip 192.0.2.23
~~~

<<<<<<< HEAD
### Providing a repository with the subscription-manager packages

For clients who do not have subscription-manager installed (which is a prerequisite of `bootstrap.py`), the `deps-repository-url` option can be used to specify a yum repository which contains the `subscription-manager` RPMs

On your Foreman instance, kickstart repositories are available via HTTP, and are ideal to be used in this scenario. However, any yum repository with the required packages would work.  
=======
### Configuring the client to run only in noop mode

When migrating or registering clients which may have never been managed via Puppet, it may be useful to configure the agent in `noop` mode. This allows the client to be managed via Foreman, while getting facts & reports about its configuration state, without making any changes to it. The `--puppet-noop` switch facilitates this behavior
>>>>>>> 92e631d2

~~~
./bootstrap.py -l admin \
    -s foreman.example.com \
    -o "Red Hat" \
    -L RDU \
    -g "RHEL7/Crash" \
    -a ak-Reg_To_Crash \
<<<<<<< HEAD
    --download-method https \
    --deps-repository-url "http://server.example.com/pulp/repos/Example/Library/content/dist/rhel/server/7/7.2/x86_64/kickstart/"
~~~

Also, the `--deps-repository-gpg-key` option (defaults to `file:///etc/pki/rpm-gpg/RPM-GPG-KEY-redhat-release`) is available if the GPG key for the repository differs from `/etc/pki/rpm-gpg/RPM-GPG-KEY-redhat-release`
=======
    --puppet-noop
~~~

>>>>>>> 92e631d2


# Help / Available options:

~~~
Foreman Bootstrap Script
This script is designed to register new systems or to migrate an existing system to a Foreman server with Katello
Usage: bootstrap.py [options]

Options:
  -h, --help            show this help message and exit
  -s foreman_fqdn, --server=foreman_fqdn
                        FQDN of Foreman OR Capsule - omit https://
  -l LOGIN, --login=LOGIN
                        Login user for API Calls
  -p PASSWORD, --password=PASSWORD
                        Password for specified user. Will prompt if omitted
  --fqdn=FQDN           Set an explicit FQDN, overriding detected FQDN from
                        socket.getfqdn(), currently detected as
                        client.example.com
  --legacy-login=LOGIN  Login user for Satellite 5 API Calls
  --legacy-password=PASSWORD
                        Password for specified Satellite 5 user. Will prompt
                        if omitted
  --legacy-purge        Purge system from the Legacy environment (e.g. Sat5)
  -a ACTIVATIONKEY, --activationkey=ACTIVATIONKEY
                        Activation Key to register the system
  -P, --skip-puppet     Do not install Puppet
  --skip-foreman        Do not create a Foreman host. Implies --skip-puppet.
                        When using --skip-foreman, you MUST pass the
                        Organization's LABEL, not NAME
  -g HOSTGROUP, --hostgroup=HOSTGROUP
                        Title of the Hostgroup in Foreman that the host is to
                        be associated with
  -L LOCATION, --location=LOCATION
                        Title of the Location in Foreman that the host is to
                        be associated with
  -O OPERATINGSYSTEM, --operatingsystem=OPERATINGSYSTEM
                        Title of the Operating System in Foreman that the host
                        is to be associated with
  --partitiontable=PARTITIONTABLE
                        Name of the Partition Table in Foreman that the host
                        is to be associated with
  -o ORG, --organization=ORG
                        Name of the Organization in Foreman that the host is
                        to be associated with
  -S ARGS, --subscription-manager-args=ARGS
                        Which additional arguments shall be passed to
                        subscription-manager
  --rhn-migrate-args=ARGS
                        Which additional arguments shall be passed to rhn-
                        migrate-classic-to-rhsm
  -u, --update          Fully Updates the System
  -v, --verbose         Verbose output
  -f, --force           Force registration (will erase old katello and puppet
                        certs)
  --add-domain          Automatically add the clients domain to Foreman
  --puppet-noop         Configure Puppet agent to only run in noop mode
  --remove              Instead of registering the machine to Foreman remove it
  -r RELEASE, --release=RELEASE
                        Specify release version
  -R, --remove-obsolete-packages
                        Remove old Red Hat Network and RHUI Packages (default)
  --download-method=DOWNLOADMETHOD
                        Method to download katello-ca-consumer package (e.g.
                        http or https)
  --no-remove-obsolete-packages
                        Don't remove old Red Hat Network and RHUI Packages
  --unmanaged           Add the server as unmanaged. Useful to skip
                        provisioning dependencies.
  --rex                 Install Foreman's SSH key for remote execution.
  --rex-user=REMOTE_EXEC_USER
                        Local user used by Foreman's remote execution feature.
  --enablerepos=enablerepos
                        Repositories to be enabled via subscription-manager -
                        comma separated
  --skip=SKIP           Skip the listed steps (choices: ['foreman', 'puppet',
                        'migration', 'prereq-update', 'katello-agent',
                        'remove-obsolete-packages'])
  --ip=IP               IPv4 address of the primary interface in Foreman
                        (defaults to the address used to make request to
                        Foreman)
~~~

# For developers and contributors:

See  [CONTRIBUTING.md](https://github.com/Katello/katello-client-bootstrap/blob/master/CONTRIBUTING.md)<|MERGE_RESOLUTION|>--- conflicted
+++ resolved
@@ -339,37 +339,37 @@
     --ip 192.0.2.23
 ~~~
 
-<<<<<<< HEAD
+
+### Configuring the client to run only in noop mode
+
+When migrating or registering clients which may have never been managed via Puppet, it may be useful to configure the agent in `noop` mode. This allows the client to be managed via Foreman, while getting facts & reports about its configuration state, without making any changes to it. The `--puppet-noop` switch facilitates this behavior
+
+~~~
+./bootstrap.py -l admin \
+    -s foreman.example.com \
+    -o "Red Hat" \
+    -L RDU \
+    -g "RHEL7/Crash" \
+    -a ak-Reg_To_Crash \
+    --puppet-noop
+~~~
+
 ### Providing a repository with the subscription-manager packages
 
 For clients who do not have subscription-manager installed (which is a prerequisite of `bootstrap.py`), the `deps-repository-url` option can be used to specify a yum repository which contains the `subscription-manager` RPMs
-
 On your Foreman instance, kickstart repositories are available via HTTP, and are ideal to be used in this scenario. However, any yum repository with the required packages would work.  
-=======
-### Configuring the client to run only in noop mode
-
-When migrating or registering clients which may have never been managed via Puppet, it may be useful to configure the agent in `noop` mode. This allows the client to be managed via Foreman, while getting facts & reports about its configuration state, without making any changes to it. The `--puppet-noop` switch facilitates this behavior
->>>>>>> 92e631d2
-
-~~~
+
 ./bootstrap.py -l admin \
     -s foreman.example.com \
     -o "Red Hat" \
     -L RDU \
     -g "RHEL7/Crash" \
     -a ak-Reg_To_Crash \
-<<<<<<< HEAD
     --download-method https \
     --deps-repository-url "http://server.example.com/pulp/repos/Example/Library/content/dist/rhel/server/7/7.2/x86_64/kickstart/"
 ~~~
 
 Also, the `--deps-repository-gpg-key` option (defaults to `file:///etc/pki/rpm-gpg/RPM-GPG-KEY-redhat-release`) is available if the GPG key for the repository differs from `/etc/pki/rpm-gpg/RPM-GPG-KEY-redhat-release`
-=======
-    --puppet-noop
-~~~
-
->>>>>>> 92e631d2
-
 
 # Help / Available options:
 
