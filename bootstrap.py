#!/usr/bin/python
"""
Script to register a new host to Foreman/Satellite
or move it from Satellite 5 to 6.

Use `pydoc ./bootstrap.py` to get the documentation.
Use `awk -F'# >' 'NF>1 {print $2}' ./bootstrap.py` to see the flow.
"""

import yum
import getpass
import urllib2
import base64
import sys
import commands
import platform
import socket
import os
import pwd
import glob
import shutil
import rpm
import rpmUtils.miscutils
import tempfile
from datetime import datetime
from optparse import OptionParser
from urllib import urlencode
from ConfigParser import SafeConfigParser


def get_architecture():
    """
    Helper function to get the architecture x86_64 vs. x86.
    """
    return os.uname()[4]


"""Colors to be used by the multiple `print_*` functions."""
error_colors = {
    'HEADER': '\033[95m',
    'OKBLUE': '\033[94m',
    'OKGREEN': '\033[92m',
    'WARNING': '\033[93m',
    'FAIL': '\033[91m',
    'ENDC': '\033[0m',
}


def print_error(msg):
    """Helper function to output an ERROR message."""
    print "[%sERROR%s], [%s], EXITING: [%s] failed to execute properly." % (error_colors['FAIL'], error_colors['ENDC'], datetime.now().strftime('%Y-%m-%d %H:%M:%S'), msg)


def print_warning(msg):
    """Helper function to output a WARNING message."""
    print "[%sWARNING%s], [%s], NON-FATAL: [%s] failed to execute properly." % (error_colors['WARNING'], error_colors['ENDC'], datetime.now().strftime('%Y-%m-%d %H:%M:%S'), msg)


def print_success(msg):
    """Helper function to output a SUCCESS message."""
    print "[%sSUCCESS%s], [%s], [%s], completed successfully." % (error_colors['OKGREEN'], error_colors['ENDC'], datetime.now().strftime('%Y-%m-%d %H:%M:%S'), msg)


def print_running(msg):
    """Helper function to output a RUNNING message."""
    print "[%sRUNNING%s], [%s], [%s] " % (error_colors['OKBLUE'], error_colors['ENDC'], datetime.now().strftime('%Y-%m-%d %H:%M:%S'), msg)


def print_generic(msg):
    """Helper function to output a NOTIFICATION message."""
    print "[NOTIFICATION], [%s], [%s] " % (datetime.now().strftime('%Y-%m-%d %H:%M:%S'), msg)


def exec_failok(command):
    """Helper function to call a command with only warning if failing."""
    print_running(command)
    output = commands.getstatusoutput(command)
    retcode = output[0] >> 8
    if retcode != 0:
        print_warning(command)
    print output[1]
    print ""
    return retcode


def exec_failexit(command):
    """Helper function to call a command with error and exit if failing."""
    print_running(command)
    output = commands.getstatusoutput(command)
    retcode = output[0] >> 8
    if retcode != 0:
        print_error(command)
        print output[1]
        sys.exit(retcode)
    print output[1]
    print_success(command)
    print ""


def delete_file(filename):
    """Helper function to delete files."""
    if not os.path.exists(filename):
        print_generic("%s does not exist - not removing" % filename)
        return
    try:
        os.remove(filename)
        print_success("Removing %s" % filename)
    except OSError, e:
        print_generic("Error when removing %s - %s" % (filename, e.strerror))
        print_error("Removing %s" % filename)
        sys.exit(1)


def delete_directory(directoryname):
    """Helper function to delete directories."""
    if not os.path.exists(directoryname):
        print_generic("%s does not exist - not removing" % directoryname)
        return
    try:
        shutil.rmtree(directoryname)
        print_success("Removing %s" % directoryname)
    except OSError, e:
        print_generic("Error when removing %s - %s" % (directoryname, e.strerror))
        print_error("Removing %s" % directoryname)
        sys.exit(1)


def call_yum(command, params="", failonerror=True):
    """
    Helper function to call a yum command on a list of packages.
    pass failonerror = False to make yum commands non-fatal
    """
    if failonerror:
        exec_failexit("/usr/bin/yum -y %s %s" % (command, params))
    else:
        exec_failok("/usr/bin/yum -y %s %s" % (command, params))


def check_migration_version():
    """
    Verify that the command 'subscription-manager-migration' isn't too old.
    """
    required_version = rpmUtils.miscutils.stringToVersion('1.14.2')
    err = "subscription-manager-migration not found"

    ts = rpm.TransactionSet()
    mi = ts.dbMatch('name', 'subscription-manager-migration')
    for h in mi:
        if rpmUtils.miscutils.compareEVR(rpmUtils.miscutils.stringToVersion(h['evr']), required_version) < 0:
            err = "%s-%s is too old" % (h['name'], h['evr'])
        else:
            err = None

    if err:
        print_error(err)
        sys.exit(1)


def setup_yum_repo(url, gpg_key):
    """
    Configures a yum repository at /etc/yum.repos.d/katello-client-bootstrap-deps.repo
    """
    submanrepoconfig = SafeConfigParser()
    submanrepoconfig.add_section('kt-bootstrap')
    submanrepoconfig.set('kt-bootstrap', 'name', 'Subscription-manager dependencies for katello-client-bootstrap')
    submanrepoconfig.set('kt-bootstrap', 'baseurl', url)
    submanrepoconfig.set('kt-bootstrap', 'enabled', '1')
    submanrepoconfig.set('kt-bootstrap', 'gpgcheck', '1')
    submanrepoconfig.set('kt-bootstrap', 'gpgkey', gpg_key)
    submanrepoconfig.write(open('/etc/yum.repos.d/katello-client-bootstrap-deps.repo', 'w'))
    print_generic('Building yum metadata cache. This may take a few minutes')
    call_yum('makecache')


def install_prereqs():
    """
    Install subscription manager and its prerequisites.
    If subscription-manager is installed already, check to see if we are migrating. If yes, install subscription-manager-migration.
    Else if subscription-manager and subscription-manager-migration are available in a configured repo, install them both.
    Otherwise, exit and inform user that we cannot proceed
    """
    print_generic("Checking subscription manager prerequisites")
    if options.deps_repository_url:
        print_generic("Enabling %s as a repository for dependency RPMs" % options.deps_repository_url)
        setup_yum_repo(options.deps_repository_url, options.deps_repository_gpg_key)
    yb = yum.YumBase()
    pkg_list = yb.doPackageLists(patterns=['subscription-manager'])
    call_yum("remove", "subscription-manager-gnome")
    if pkg_list.installed:
        if check_rhn_registration() and 'migration' not in options.skip:
            print_generic("installing subscription-manager-migration")
            call_yum("install", "'subscription-manager-migration-*'", False)
        print_generic("subscription-manager is installed already. Attempting update")
        call_yum("update", "subscription-manager 'subscription-manager-migration-*'", False)
    elif pkg_list.available:
        print_generic("subscription-manager NOT installed. Installing.")
        call_yum("install", "subscription-manager 'subscription-manager-migration-*'")
    else:
        print_error("Cannot find subscription-manager in any configured repository. Consider using the --deps-repository-url switch to specify a repository with the subscription-manager RPMs")
        sys.exit(1)
    if 'prereq-update' not in options.skip:
        call_yum("update", "yum openssl python", False)
    if options.deps_repository_url:
        delete_file('/etc/yum.repos.d/katello-client-bootstrap-deps.repo')


def get_bootstrap_rpm():
    """
    Retrieve Client CA Certificate RPMs from the Satellite 6 server.
    Uses --insecure options to curl(1) if instructed to download via HTTPS
    If called with --force, calls clean_katello_agent().
    """
    if options.force:
        clean_katello_agent()
    if os.path.exists('/etc/rhsm/ca/katello-server-ca.pem'):
        print_generic("A Katello CA certificate is already installed. Assuming system is registered")
        print_generic("To override this behavior, run the script with the --force option. Exiting.")
        sys.exit(1)

    if options.download_method == "https":
        print_generic("Writing custom cURL configuration to allow download via HTTPS without certificate verification")
        curl_config_dir = tempfile.mkdtemp()
        curl_config = open(os.path.join(curl_config_dir, '.curlrc'), 'wb')
        curl_config.write("insecure")
        curl_config.close()
        os.environ["CURL_HOME"] = curl_config_dir
        print_generic("Retrieving Client CA Certificate RPMs")
        exec_failexit("rpm -Uvh https://%s/pub/katello-ca-consumer-latest.noarch.rpm" % options.foreman_fqdn)
        print_generic("Deleting cURL configuration")
        delete_directory(curl_config_dir)
        os.environ.pop("CURL_HOME", None)
    else:
        print_generic("Retrieving Client CA Certificate RPMs")
        exec_failexit("rpm -Uvh http://%s/pub/katello-ca-consumer-latest.noarch.rpm" % options.foreman_fqdn)


def disable_rhn_plugin():
    if os.path.exists('/etc/yum/pluginconf.d/rhnplugin.conf'):
        rhnpluginconfig = SafeConfigParser()
        rhnpluginconfig.read('/etc/yum/pluginconf.d/rhnplugin.conf')
        if rhnpluginconfig.get('main', 'enabled') == '1':
            print_generic("RHN yum plugin was enabled. Disabling...")
            rhnpluginconfig.set('main', 'enabled', '0')
            rhnpluginconfig.write(open('/etc/yum/pluginconf.d/rhnplugin.conf', 'w'))
    if os.path.exists('/etc/sysconfig/rhn/systemid'):
        os.rename('/etc/sysconfig/rhn/systemid', '/etc/sysconfig/rhn/systemid.bootstrap-bak')


def enable_rhsmcertd():
    """
    Enable and restart the rhsmcertd service
    """
    exec_failexit("/sbin/chkconfig rhsmcertd on")
    exec_failexit("/sbin/service rhsmcertd restart")


def migrate_systems(org_name, activationkey):
    """
    Call `rhn-migrate-classic-to-rhsm` to migrate the machine from Satellite
    5 to 6 using the organization name/label and the given activation key, and
    configure subscription manager with the baseurl of Satellite6's pulp.
    This allows the administrator to override the URL provided in the
    katello-ca-consumer-latest RPM, which is useful in scenarios where the
    Capsules/Servers are load-balanced or using subjectAltName certificates.
    If called with "--legacy-purge", uses "legacy-user" and "legacy-password"
    to remove the machine.
    Option "--force" is always passed so that `rhn-migrate-classic-to-rhsm`
    does not fail on channels which cannot be mapped either because they
    are cloned channels, custom channels, or do not exist in the destination.
    """
    if 'foreman' in options.skip:
        org_label = org_name
    else:
        org_label = return_matching_katello_key('organizations', 'name="%s"' % org_name, 'label', False)
    print_generic("Calling rhn-migrate-classic-to-rhsm")
    options.rhsmargs += " --force --destination-url=https://%s:%s/rhsm" % (options.foreman_fqdn, API_PORT)
    if options.legacy_purge:
        options.rhsmargs += " --legacy-user '%s' --legacy-password '%s'" % (options.legacy_login, options.legacy_password)
    else:
        options.rhsmargs += " --keep"
    exec_failexit("/usr/sbin/rhn-migrate-classic-to-rhsm --org %s --activation-key '%s' %s" % (org_label, activationkey, options.rhsmargs))
    exec_failexit("subscription-manager config --rhsm.baseurl=https://%s/pulp/repos" % options.foreman_fqdn)
    enable_rhsmcertd()

    # When rhn-migrate-classic-to-rhsm is called with --keep, it will leave the systemid
    # file intact, which might confuse the (not yet removed) yum-rhn-plugin.
    # Move the file to a backup name & disable the RHN plugin, so the user can still restore it if needed.
    disable_rhn_plugin()


def register_systems(org_name, activationkey, release):
    """
    Register the host to Satellite 6's organization using
    `subscription-manager` and the given activation key.
    Option "--force" is given further.
    """
    if 'foreman' in options.skip:
        org_label = org_name
    else:
        org_label = return_matching_katello_key('organizations', 'name="%s"' % org_name, 'label', False)
    print_generic("Calling subscription-manager")
    options.smargs += " --serverurl=https://%s:%s/rhsm --baseurl=https://%s/pulp/repos" % (options.foreman_fqdn, API_PORT, options.foreman_fqdn)
    if options.force:
        options.smargs += " --force"
    exec_failexit("/usr/sbin/subscription-manager register --org '%s' --name '%s' --activationkey '%s' %s" % (org_label, FQDN, activationkey, options.smargs))
    enable_rhsmcertd()


def unregister_system():
    """Unregister the host using `subscription-manager`."""
    print_generic("Unregistering")
    exec_failexit("/usr/sbin/subscription-manager unregister")


def clean_katello_agent():
    """Remove old Katello agent (aka Gofer) and certificate RPMs."""
    print_generic("Removing old Katello agent and certs")
    delete_file("/etc/rhsm/ca/katello-server-ca.pem")
    call_yum("erase", "'katello-ca-consumer-*' katello-agent gofer")


def install_katello_agent():
    """Install Katello agent (aka Gofer) and activate /start it."""
    print_generic("Installing the Katello agent")
    call_yum("install", "katello-agent")
    exec_failexit("/sbin/chkconfig goferd on")
    exec_failexit("/sbin/service goferd restart")


def clean_puppet():
    """Remove old Puppet Agent and its configuration"""
    print_generic("Cleaning old Puppet Agent")
    call_yum("erase", "puppet")
    delete_directory("/var/lib/puppet/")


def clean_environment():
    """
    Undefine `GEM_PATH`, `LD_LIBRARY_PATH` and `LD_PRELOAD` as many environments
    have it defined non-sensibly.
    """
    for key in ['GEM_PATH', 'LD_LIBRARY_PATH', 'LD_PRELOAD']:
        os.environ.pop(key, None)


def generate_katello_facts():
    """
    Write katello_facts file based on FQDN. Done after installation
    of katello-ca-consumer RPM in case the script is overriding the
    FQDN
    """
    print_generic("Writing FQDN katello-fact")
    katellofacts = open('/etc/rhsm/facts/katello.facts', 'w')
    katellofacts.write('{"network.hostname-override":"%s"}\n' % (FQDN))
    katellofacts.close()


def install_puppet_agent():
    """Install and configure, then enable and start the Puppet Agent"""
    puppet_env = return_puppetenv_for_hg(return_matching_foreman_key('hostgroups', 'title="%s"' % options.hostgroup, 'id', False))
    print_generic("Installing the Puppet Agent")
<<<<<<< HEAD
    call_yum("install", "puppet")
    exec_failexit("/sbin/chkconfig puppet on")
=======
    yum("install", "puppet")
>>>>>>> 92e631d2
    puppet_conf = open('/etc/puppet/puppet.conf', 'wb')
    puppet_conf.write("""
[main]
vardir = /var/lib/puppet
logdir = /var/log/puppet
rundir = /var/run/puppet
ssldir = $vardir/ssl
[agent]
pluginsync      = true
report          = true
ignoreschedules = true
daemon          = false
ca_server       = %s
certname        = %s
environment     = %s
server          = %s
""" % (options.foreman_fqdn, FQDN, puppet_env, options.foreman_fqdn))
    if options.puppet_noop:
        puppet_conf.write("""noop            = true
""")
    puppet_conf.close()
    print_generic("Running Puppet in noop mode to generate SSL certs")
    print_generic("Visit the UI and approve this certificate via Infrastructure->Capsules")
    print_generic("if auto-signing is disabled")
    exec_failexit("/usr/bin/puppet agent --test --noop --tags no_such_tag --waitforcert 10")
    if 'puppet-enable' not in options.skip:
        exec_failexit("/sbin/chkconfig puppet on")
        exec_failexit("/sbin/service puppet restart")


def remove_obsolete_packages():
    """Remove old RHN packages"""
    print_generic("Removing old RHN packages")
    call_yum("remove", "rhn-setup rhn-client-tools yum-rhn-plugin rhnsd rhn-check rhnlib spacewalk-abrt spacewalk-oscap osad 'rh-*-rhui-client'")


def fully_update_the_box():
    """Call `yum -y update` to upgrade the host."""
    print_generic("Fully Updating The Box")
    call_yum("update")


# curl https://satellite.example.com:9090/ssh/pubkey >> ~/.ssh/authorized_keys
# sort -u ~/.ssh/authorized_keys
def install_foreman_ssh_key():
    """
    Download and install the Satellite's SSH public key into the foreman user's
    authorized keys file, so that remote execution becomes possible.
    """
    userpw = pwd.getpwnam(options.remote_exec_user)
    foreman_ssh_dir = os.sep.join([userpw.pw_dir, '.ssh'])
    foreman_ssh_authfile = os.sep.join([foreman_ssh_dir, 'authorized_keys'])
    if not os.path.isdir(foreman_ssh_dir):
        os.mkdir(foreman_ssh_dir, 0700)
        os.chown(foreman_ssh_dir, userpw.pw_uid, userpw.pw_gid)
    try:
        foreman_ssh_key = urllib2.urlopen("https://%s:9090/ssh/pubkey" % options.foreman_fqdn).read()
    except urllib2.HTTPError, e:
        print_generic("The server was unable to fulfill the request. Error: %s - %s" % (e.code, e.reason))
        print_generic("Please ensure the Remote Execution feature is configured properly")
        print_warning("Installing Foreman SSH key")
        return
    except urllib2.URLError, e:
        print_generic("Could not reach the server. Error: %s" % e.reason)
        return
    if os.path.isfile(foreman_ssh_authfile):
        if foreman_ssh_key in open(foreman_ssh_authfile, 'r').read():
            print_generic("Foreman's SSH key is already present in %s" % foreman_ssh_authfile)
            return
    output = os.fdopen(os.open(foreman_ssh_authfile, os.O_WRONLY | os.O_CREAT, 0600), 'a')
    output.write(foreman_ssh_key)
    os.chown(foreman_ssh_authfile, userpw.pw_uid, userpw.pw_gid)
    print_generic("Foreman's SSH key was added to %s" % foreman_ssh_authfile)
    output.close()


class BetterHTTPErrorProcessor(urllib2.BaseHandler):
    """
    A substitute/supplement class to urllib2.HTTPErrorProcessor
    that doesn't raise exceptions on status codes 201,204,206
    """
    def http_error_201(self, request, response, code, msg, hdrs):
        return response

    def http_error_204(self, request, response, code, msg, hdrs):
        return response

    def http_error_206(self, request, response, code, msg, hdrs):
        return response


def call_api(url, data=None, method='GET'):
    """
    Helper function to place an API call returning JSON results and doing
    some error handling. Any error results in an exit.
    """
    try:
        request = urllib2.Request(url)
        if options.verbose:
            print 'url: %s' % url
            print 'method: %s' % method
            print 'data: %s' % json.dumps(data, sort_keys=False, indent=2)
        base64string = base64.encodestring('%s:%s' % (options.login, options.password)).strip()
        request.add_header("Authorization", "Basic %s" % base64string)
        request.add_header("Content-Type", "application/json")
        request.add_header("Accept", "application/json")
        if data:
            request.add_data(json.dumps(data))
        request.get_method = lambda: method
        result = urllib2.urlopen(request)
        jsonresult = json.load(result)
        if options.verbose:
            print 'result: %s' % json.dumps(jsonresult, sort_keys=False, indent=2)
        return jsonresult
    except urllib2.URLError, e:
        print 'An error occured: %s' % e
        print 'url: %s' % url
        if isinstance(e, urllib2.HTTPError):
            print 'code: %s' % e.code
        if data:
            print 'data: %s' % json.dumps(data, sort_keys=False, indent=2)
        try:
            jsonerr = json.load(e)
            print 'error: %s' % json.dumps(jsonerr, sort_keys=False, indent=2)
        except:
            print 'error: %s' % e
        sys.exit(1)
    except Exception, e:
        print "FATAL Error - %s" % (e)
        sys.exit(2)


def get_json(url):
    """Use `call_api` to place a "GET" REST API call."""
    return call_api(url)


def post_json(url, jdata):
    """Use `call_api` to place a "POST" REST API call."""
    return call_api(url, data=jdata, method='POST')


def delete_json(url):
    """Use `call_api` to place a "DELETE" REST API call."""
    return call_api(url, method='DELETE')


def put_json(url):
    """Use `call_api` to place a "PUT" REST API call."""
    return call_api(url, method='PUT')


def return_matching_foreman_key(api_name, search_key, return_key, null_result_ok=False):
    """
    Function uses `return_matching_key` to make an API call to Foreman.
    """
    return return_matching_key("/api/v2/" + api_name, search_key, return_key, null_result_ok)


def return_matching_katello_key(api_name, search_key, return_key, null_result_ok=False):
    """
    Function uses `return_matching_key` to make an API call to Katello.
    """
    return return_matching_key("/katello/api/" + api_name, search_key, return_key, null_result_ok)


def return_matching_key(api_path, search_key, return_key, null_result_ok=False):
    """
    Search in API given a search key, which must be unique, then returns the
    field given in "return_key" as ID.
    api_path is the path in url for API name, search_key must contain also
    the key for search (name=, title=, ...).
    The search_key must be quoted in advance.
    """
    myurl = "https://" + options.foreman_fqdn + ":" + API_PORT + api_path + "/?" + urlencode([('search', '' + str(search_key))])
    return_values = get_json(myurl)
    result_len = len(return_values['results'])
    if result_len == 1:
        return_values_return_key = return_values['results'][0][return_key]
        return return_values_return_key
    elif result_len == 0 and null_result_ok is True:
        return None
    else:
        print_error("%d element in array for search key '%s' in API '%s'. Please note that all searches are case-sensitive. Fatal error." % (result_len, search_key, api_path))
        sys.exit(2)


def return_puppetenv_for_hg(hg_id):
    """
    Return the Puppet environment of the given hostgroup ID, either directly
    or inherited through its hierarchy. If no environment is found,
    "production" is assumed.
    """
    myurl = "https://" + options.foreman_fqdn + ":" + API_PORT + "/api/v2/hostgroups/" + str(hg_id)
    hostgroup = get_json(myurl)
    if hostgroup['environment_name']:
        return hostgroup['environment_name']
    elif hostgroup['ancestry']:
        parent = hostgroup['ancestry'].split('/')[-1]
        return return_puppetenv_for_hg(parent)
    else:
        return 'production'


def create_domain(domain, orgid, locid):
    """
    Call Foreman API to create a network domain associated with the given
    organization and location.
    """
    myurl = "https://" + options.foreman_fqdn + ":" + API_PORT + "/api/v2/domains"
    domid = return_matching_foreman_key('domains', 'name="%s"' % domain, 'id', True)
    if not domid:
        jsondata = json.loads('{"domain": {"name": "%s", "organization_ids": [%s], "location_ids": [%s]}}' % (domain, orgid, locid))
        print_running("Calling Foreman API to create domain %s associated with the org & location" % domain)
        post_json(myurl, jsondata)


def create_host():
    """
    Call Foreman API to create a host entry associated with the
    host group, organization & location, domain and architecture.
    """
    myhgid = return_matching_foreman_key('hostgroups', 'title="%s"' % options.hostgroup, 'id', False)
    if options.location:
        mylocid = return_matching_foreman_key('locations', 'title="%s"' % options.location, 'id', False)
    else:
        mylocid = None
    myorgid = return_matching_foreman_key('organizations', 'name="%s"' % options.org, 'id', False)
    if DOMAIN:
        if options.add_domain:
            create_domain(DOMAIN, myorgid, mylocid)

        mydomainid = return_matching_foreman_key('domains', 'name="%s"' % DOMAIN, 'id', True)
        if not mydomainid:
            print_generic("Domain %s doesn't exist in Foreman, consider using the --add-domain option." % DOMAIN)
            sys.exit(2)
    else:
        mydomainid = None
    architecture_id = return_matching_foreman_key('architectures', 'name="%s"' % ARCHITECTURE, 'id', False)
    host_id = return_matching_foreman_key('hosts', 'name="%s"' % FQDN, 'id', True)
    # create the starting json, to be filled below
    jsondata = json.loads('{"host": {"name": "%s","hostgroup_id": %s,"organization_id": %s, "mac":"%s","architecture_id":%s}}' % (HOSTNAME, myhgid, myorgid, MAC, architecture_id))
    # optional parameters
    if options.operatingsystem is not None:
        operatingsystem_id = return_matching_foreman_key('operatingsystems', 'title="%s"' % options.operatingsystem, 'id', False)
        jsondata['host']['operatingsystem_id'] = operatingsystem_id
    if options.partitiontable is not None:
        partitiontable_id = return_matching_foreman_key('ptables', 'name="%s"' % options.partitiontable, 'id', False)
        jsondata['host']['ptable_id'] = partitiontable_id
    if not options.unmanaged:
        jsondata['host']['managed'] = 'true'
    else:
        jsondata['host']['managed'] = 'false'
    if mylocid:
        jsondata['host']['location_id'] = mylocid
    if mydomainid:
        jsondata['host']['domain_id'] = mydomainid
    if options.ip:
        jsondata['host']['ip'] = options.ip
    myurl = "https://" + options.foreman_fqdn + ":" + API_PORT + "/api/v2/hosts/"
    if options.force and host_id is not None:
        disassociate_host(host_id)
        delete_host(host_id)
    print_running("Calling Foreman API to create a host entry associated with the group & org")
    post_json(myurl, jsondata)
    print_success("Successfully created host %s" % FQDN)


def delete_host(host_id):
    """Call Foreman API to delete the current host."""
    myurl = "https://" + options.foreman_fqdn + ":" + API_PORT + "/api/v2/hosts/"
    print_running("Deleting host id %s for host %s" % (host_id, FQDN))
    delete_json("%s/%s" % (myurl, host_id))


def disassociate_host(host_id):
    """
    Call Foreman API to disassociate host from content host before deletion.
    """
    myurl = "https://" + options.foreman_fqdn + ":" + API_PORT + "/api/v2/hosts/" + str(host_id) + "/disassociate"
    print_running("Disassociating host id %s for host %s" % (host_id, FQDN))
    put_json(myurl)


def configure_subscription_manager():
    productidconfig = SafeConfigParser()
    productidconfig.read('/etc/yum/pluginconf.d/product-id.conf')
    if productidconfig.get('main', 'enabled') == '0':
        print_generic("Product-id yum plugin was disabled. Enabling...")
        productidconfig.set('main', 'enabled', '1')
        productidconfig.write(open('/etc/yum/pluginconf.d/product-id.conf', 'w'))

    submanconfig = SafeConfigParser()
    submanconfig.read('/etc/yum/pluginconf.d/subscription-manager.conf')
    if submanconfig.get('main', 'enabled') == '0':
        print_generic("subscription-manager yum plugin was disabled. Enabling...")
        submanconfig.set('main', 'enabled', '1')
        submanconfig.write(open('/etc/yum/pluginconf.d/subscription-manager.conf', 'w'))


def check_rhn_registration():
    """Helper function to check if host is registered to legacy RHN."""
    if os.path.exists('/etc/sysconfig/rhn/systemid'):
        retcode = commands.getstatusoutput('rhn-channel -l')[0] >> 8
        return retcode == 0
    else:
        return False


def enable_repos():
    """Enable necessary repositories using subscription-manager."""
    repostoenable = " ".join(['--enable=%s' % i for i in options.enablerepos.split(',')])
    print_running("Enabling repositories - %s" % options.enablerepos)
    exec_failok("subscription-manager repos %s" % repostoenable)


def get_api_port():
    """Helper function to get the server port from Subscription Manager."""
    configparser = SafeConfigParser()
    configparser.read('/etc/rhsm/rhsm.conf')
    try:
        return configparser.get('server', 'port')
    except:
        return "443"


print "Foreman Bootstrap Script"
print "This script is designed to register new systems or to migrate an existing system to a Foreman server with Katello"


def prepare_rhel5_migration():
    """
    Execute specific preparations steps for RHEL 5. Older releases of RHEL 5
    did not have a version of rhn-classic-migrate-to-rhsm which supported
    activation keys. This function allows those systems to get a proper
    product certificate.
    """
    install_prereqs()

    # only do the certificate magic if 69.pem is not present
    # and we have active channels
    if check_rhn_registration() and not os.path.exists('/etc/pki/product/69.pem'):
        _LIBPATH = "/usr/share/rhsm"
        # add to the path if need be
        if _LIBPATH not in sys.path:
            sys.path.append(_LIBPATH)
        from subscription_manager.migrate import migrate

        class MEOptions:
            force = True

        me = migrate.MigrationEngine()
        me.options = MEOptions()
        subscribed_channels = me.get_subscribed_channels_list()
        me.print_banner(("System is currently subscribed to these RHNClassic Channels:"))
        for channel in subscribed_channels:
            print channel
        me.check_for_conflicting_channels(subscribed_channels)
        me.deploy_prod_certificates(subscribed_channels)
        me.clean_up(subscribed_channels)

    # at this point we should have at least 69.pem available, but lets
    # doublecheck and copy it manually if not
    if not os.path.exists('/etc/pki/product/'):
        os.mkdir("/etc/pki/product/")
    mapping_file = "/usr/share/rhsm/product/RHEL-5/channel-cert-mapping.txt"
    if not os.path.exists('/etc/pki/product/69.pem') and os.path.exists(mapping_file):
        for line in open(mapping_file):
            if line.startswith('rhel-%s-server-5' % ARCHITECTURE):
                cert = line.split(" ")[1]
                shutil.copy('/usr/share/rhsm/product/RHEL-5/' + cert.strip(),
                            '/etc/pki/product/69.pem')
                break

    # cleanup
    disable_rhn_plugin()


if __name__ == '__main__':

    # > Register our better HTTP processor as default opener for URLs.
    opener = urllib2.build_opener(BetterHTTPErrorProcessor)
    urllib2.install_opener(opener)

    # > Gather MAC Address.
    MAC = None
    try:
        import uuid
        mac1 = uuid.getnode()
        mac2 = uuid.getnode()
        if mac1 == mac2:
            MAC = ':'.join(("%012X" % mac1)[i:i + 2] for i in range(0, 12, 2))
    except ImportError:
        if os.path.exists('/sys/class/net/eth0/address'):
            address_files = ['/sys/class/net/eth0/address']
        else:
            address_files = glob.glob('/sys/class/net/*/address')
        for f in address_files:
            MAC = open(f).readline().strip().upper()
            if MAC != "00:00:00:00:00:00":
                break
    if not MAC:
        MAC = "00:00:00:00:00:00"

    # > Gather API port (HTTPS), ARCHITECTURE and (OS) RELEASE
    API_PORT = "443"
    ARCHITECTURE = get_architecture()
    try:
        RELEASE = platform.linux_distribution()[1]
    except AttributeError:
        RELEASE = platform.dist()[1]

    SKIP_STEPS = ['foreman', 'puppet', 'migration', 'prereq-update', 'katello-agent', 'remove-obsolete-packages', 'puppet-enable']

    # > Define and parse the options
    parser = OptionParser()
    parser.add_option("-s", "--server", dest="foreman_fqdn", help="FQDN of Foreman OR Capsule - omit https://", metavar="foreman_fqdn")
    parser.add_option("-l", "--login", dest="login", default='admin', help="Login user for API Calls", metavar="LOGIN")
    parser.add_option("-p", "--password", dest="password", help="Password for specified user. Will prompt if omitted", metavar="PASSWORD")
    parser.add_option("--fqdn", dest="fqdn", help="Set an explicit FQDN, overriding detected FQDN from socket.getfqdn(), currently detected as %default", metavar="FQDN", default=socket.getfqdn())
    parser.add_option("--legacy-login", dest="legacy_login", default='admin', help="Login user for Satellite 5 API Calls", metavar="LOGIN")
    parser.add_option("--legacy-password", dest="legacy_password", help="Password for specified Satellite 5 user. Will prompt if omitted", metavar="PASSWORD")
    parser.add_option("--legacy-purge", dest="legacy_purge", action="store_true", help="Purge system from the Legacy environment (e.g. Sat5)")
    parser.add_option("-a", "--activationkey", dest="activationkey", help="Activation Key to register the system", metavar="ACTIVATIONKEY")
    parser.add_option("-P", "--skip-puppet", dest="no_puppet", action="store_true", default=False, help="Do not install Puppet")
    parser.add_option("--skip-foreman", dest="no_foreman", action="store_true", default=False, help="Do not create a Foreman host. Implies --skip-puppet. When using --skip-foreman, you MUST pass the Organization's LABEL, not NAME")
    parser.add_option("-g", "--hostgroup", dest="hostgroup", help="Title of the Hostgroup in Foreman that the host is to be associated with", metavar="HOSTGROUP")
    parser.add_option("-L", "--location", dest="location", help="Title of the Location in Foreman that the host is to be associated with", metavar="LOCATION")
    parser.add_option("-O", "--operatingsystem", dest="operatingsystem", default=None, help="Title of the Operating System in Foreman that the host is to be associated with", metavar="OPERATINGSYSTEM")
    parser.add_option("--partitiontable", dest="partitiontable", default=None, help="Name of the Partition Table in Foreman that the host is to be associated with", metavar="PARTITIONTABLE")
    parser.add_option("-o", "--organization", dest="org", default='Default Organization', help="Name of the Organization in Foreman that the host is to be associated with", metavar="ORG")
    parser.add_option("-S", "--subscription-manager-args", dest="smargs", default="", help="Which additional arguments shall be passed to subscription-manager", metavar="ARGS")
    parser.add_option("--rhn-migrate-args", dest="rhsmargs", default="", help="Which additional arguments shall be passed to rhn-migrate-classic-to-rhsm", metavar="ARGS")
    parser.add_option("-u", "--update", dest="update", action="store_true", help="Fully Updates the System")
    parser.add_option("-v", "--verbose", dest="verbose", action="store_true", help="Verbose output")
    parser.add_option("-f", "--force", dest="force", action="store_true", help="Force registration (will erase old katello and puppet certs)")
    parser.add_option("--add-domain", dest="add_domain", action="store_true", help="Automatically add the clients domain to Foreman")
    parser.add_option("--puppet-noop", dest="puppet_noop", action="store_true", help="Configure Puppet agent to only run in noop mode")
    parser.add_option("--remove", dest="remove", action="store_true", help="Instead of registering the machine to Foreman remove it")
    parser.add_option("-r", "--release", dest="release", default=RELEASE, help="Specify release version")
    parser.add_option("-R", "--remove-obsolete-packages", dest="removepkgs", action="store_true", help="Remove old Red Hat Network and RHUI Packages (default)", default=True)
    parser.add_option("--download-method", dest="download_method", default="http", help="Method to download katello-ca-consumer package (e.g. http or https)", metavar="DOWNLOADMETHOD", choices=['http', 'https'])
    parser.add_option("--no-remove-obsolete-packages", dest="removepkgs", action="store_false", help="Don't remove old Red Hat Network and RHUI Packages")
    parser.add_option("--unmanaged", dest="unmanaged", action="store_true", help="Add the server as unmanaged. Useful to skip provisioning dependencies.")
    parser.add_option("--rex", dest="remote_exec", action="store_true", help="Install Foreman's SSH key for remote execution.", default=False)
    parser.add_option("--rex-user", dest="remote_exec_user", default="root", help="Local user used by Foreman's remote execution feature.")
    parser.add_option("--enablerepos", dest="enablerepos", help="Repositories to be enabled via subscription-manager - comma separated", metavar="enablerepos")
    parser.add_option("--skip", dest="skip", action="append", help="Skip the listed steps (choices: %s)" % SKIP_STEPS, choices=SKIP_STEPS, default=[])
    parser.add_option("--ip", dest="ip", help="IPv4 address of the primary interface in Foreman (defaults to the address used to make request to Foreman)")
    parser.add_option("--deps-repository-url", dest="deps_repository_url", help="URL to a repository that contains the subscription-manager RPMs")
    parser.add_option("--deps-repository-gpg-key", dest="deps_repository_gpg_key", help="GPG Key to the repository that contains the subscription-manager RPMs", default="file:///etc/pki/rpm-gpg/RPM-GPG-KEY-redhat-release")
    (options, args) = parser.parse_args()

    if options.no_foreman:
        options.skip.append('foreman')
    if options.no_puppet:
        options.skip.append('puppet')
    if not options.removepkgs:
        options.skip.append('remove-obsolete-packages')

    # > Validate that the options make sense or exit with a message.
    # the logic is as follows:
    #   if mode = create:
    #     foreman_fqdn
    #     org
    #     activation_key
    #     if foreman:
    #       hostgroup
    #   else if mode = remove:
    #     if removing from foreman:
    #        foreman_fqdn
    if not ((options.remove and ('foreman' in options.skip or options.foreman_fqdn)) or
            (options.foreman_fqdn and options.org and options.activationkey and ('foreman' in options.skip or options.hostgroup))):
        if not options.remove:
            print "Must specify server, login, organization, hostgroup and activation key.  See usage:"
        else:
            print "Must specify server.  See usage:"
        parser.print_help()
        print "\nExample usage: ./bootstrap.py -l admin -s foreman.example.com -o 'Default Organization' -L 'Default Location' -g My_Hostgroup -a My_Activation_Key"
        sys.exit(1)

    # > Gather FQDN, HOSTNAME and DOMAIN using options.fqdn
    # > If socket.fqdn() returns an FQDN, derive HOSTNAME & DOMAIN using FQDN
    # > else, HOSTNAME isn't an FQDN
    # > if user passes --fqdn set FQDN, HOSTNAME and DOMAIN to the parameter that is given.
    FQDN = options.fqdn
    if FQDN.find(".") != -1:
        HOSTNAME = FQDN.split('.')[0]
        DOMAIN = FQDN[FQDN.index('.') + 1:]
    else:
        HOSTNAME = FQDN
        DOMAIN = None

    # > Exit if DOMAIN isn't set and Puppet must be installed (without force)
    if not DOMAIN and not (options.force or 'puppet' in options.skip):
        print "We could not determine the domain of this machine, most probably `hostname -f` does not return the FQDN."
        print "This can lead to Puppet missbehaviour and thus the script will terminate now."
        print "You can override this by passing one of the following"
        print "\t--force - to disable all checking"
        print "\t--skip-puppet - to omit installing the puppet agent"
        sys.exit(1)

    # > Gather primary IP address if none was given
    # we do this *after* parsing options to find the IP on the interface
    # towards the Foreman instance in the case the machine has multiple
    if not options.ip:
        try:
            s = socket.socket(socket.AF_INET, socket.SOCK_DGRAM)
            s.connect((options.foreman_fqdn, 80))
            options.ip = s.getsockname()[0]
            s.close()
        except:
            options.ip = None

    # > Ask for the password if not given as option
    if not options.password and 'foreman' not in options.skip:
        options.password = getpass.getpass("%s's password:" % options.login)

    # > If user wants to purge profile from RHN/Satellite 5, credentials are needed.
    if options.legacy_purge and not options.legacy_password:
        options.legacy_password = getpass.getpass("Legacy User %s's password:" % options.legacy_login)

    # > Puppet won't be installed if Foreman Host shall not be created
    if 'foreman' in options.skip:
        options.skip.append('puppet')

    options.skip = set(options.skip)

    # > Output all parameters if verbose.
    if options.verbose:
        print "HOSTNAME - %s" % HOSTNAME
        print "DOMAIN - %s" % DOMAIN
        print "FQDN - %s" % FQDN
        print "RELEASE - %s" % RELEASE
        print "MAC - %s" % MAC
        print "IP - %s" % options.ip
        print "foreman_fqdn - %s" % options.foreman_fqdn
        print "LOGIN - %s" % options.login
        print "PASSWORD - %s" % options.password
        print "HOSTGROUP - %s" % options.hostgroup
        print "LOCATION - %s" % options.location
        print "OPERATINGSYSTEM - %s" % options.operatingsystem
        print "PARTITIONTABLE - %s" % options.partitiontable
        print "ORG - %s" % options.org
        print "ACTIVATIONKEY - %s" % options.activationkey
        print "UPDATE - %s" % options.update
        print "LEGACY LOGIN - %s" % options.legacy_login
        print "LEGACY PASSWORD - %s" % options.legacy_password
        print "DOWNLOAD METHOD - %s" % options.download_method
        print "SKIP - %s" % options.skip

    # > Exit if the user isn't root.
    # Done here to allow an unprivileged user to run the script to see
    # its various options.
    if os.getuid() != 0:
        print_error("This script requires root-level access")
        sys.exit(1)

    # > Try to import json or simplejson.
    # do it at this point in the code to have our custom print and exec
    # functions available
    try:
        import json
    except ImportError:
        try:
            import simplejson as json
        except ImportError:
            print_warning("Could neither import json nor simplejson, will try to install simplejson and re-import")
            call_yum("install", "python-simplejson")
            try:
                import simplejson as json
            except ImportError:
                print_error("Could not install python-simplejson")
                sys.exit(1)

    # > Clean the environment from LD_... variables
    clean_environment()

    # > IF RHEL 5 and not removing, prepare the migration.
    if not options.remove and int(RELEASE[0]) == 5:
        prepare_rhel5_migration()

    if options.remove:
        # > IF remove, disassociate/delete host, unregister,
        # >            uninstall katello and optionally puppet agents
        API_PORT = get_api_port()
        unregister_system()
        if 'foreman' not in options.skip:
            host_id = return_matching_foreman_key('hosts', 'name="%s"' % FQDN, 'id', True)
            if host_id is not None:
                disassociate_host(host_id)
                delete_host(host_id)
        if 'katello-agent' not in options.skip:
            clean_katello_agent()
        if 'puppet' not in options.skip:
            clean_puppet()
    elif check_rhn_registration() and 'migration' not in options.skip:
        # > ELIF registered to RHN, install subscription-manager prerequs
        # >                         get CA RPM, optionally create host,
        # >                         migrate via rhn-classic-migrate-to-rhsm
        print_generic('This system is registered to RHN. Attempting to migrate via rhn-classic-migrate-to-rhsm')
        install_prereqs()
        check_migration_version()
        get_bootstrap_rpm()
        generate_katello_facts()
        API_PORT = get_api_port()
        if 'foreman' not in options.skip:
            create_host()
        configure_subscription_manager()
        migrate_systems(options.org, options.activationkey)
        if options.enablerepos:
            enable_repos()
    else:
        # > ELSE get CA RPM, optionally create host,
        # >      register via subscription-manager
        print_generic('This system is not registered to RHN. Attempting to register via subscription-manager')
        install_prereqs()
        get_bootstrap_rpm()
        generate_katello_facts()
        API_PORT = get_api_port()
        if 'foreman' not in options.skip:
            create_host()
        configure_subscription_manager()
        register_systems(options.org, options.activationkey, options.release)
        if options.enablerepos:
            enable_repos()

    if not options.remove:
        # > IF not removing, install Katello agent, optionally update host,
        # >                  optionally clean and install Puppet agent
        # >                  optionally remove legacy RHN packages
        if 'katello-agent' not in options.skip:
            install_katello_agent()
        if options.update:
            fully_update_the_box()

        if 'puppet' not in options.skip:
            if options.force:
                clean_puppet()
            install_puppet_agent()

        if 'remove-obsolete-packages' not in options.skip:
            remove_obsolete_packages()

        if options.remote_exec:
            install_foreman_ssh_key()<|MERGE_RESOLUTION|>--- conflicted
+++ resolved
@@ -359,12 +359,8 @@
     """Install and configure, then enable and start the Puppet Agent"""
     puppet_env = return_puppetenv_for_hg(return_matching_foreman_key('hostgroups', 'title="%s"' % options.hostgroup, 'id', False))
     print_generic("Installing the Puppet Agent")
-<<<<<<< HEAD
     call_yum("install", "puppet")
     exec_failexit("/sbin/chkconfig puppet on")
-=======
-    yum("install", "puppet")
->>>>>>> 92e631d2
     puppet_conf = open('/etc/puppet/puppet.conf', 'wb')
     puppet_conf.write("""
 [main]
